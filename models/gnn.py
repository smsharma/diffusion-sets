from typing import Callable, Tuple
import jax
import flax.linen as nn
import jax.numpy as jnp
import jraph

from models.graph_utils import add_graphs_tuples
from models.mlp import MLP


def get_node_mlp_updates(mlp_feature_sizes: int) -> Callable:
    """Get a node MLP update  function

    Args:
        mlp_feature_sizes (int): number of features in the MLP

    Returns:
        Callable: update function
    """

    def update_fn(
        nodes: jnp.ndarray,
        sent_attributes: jnp.ndarray,
        received_attributes: jnp.ndarray,
        globals: jnp.ndarray,
    ) -> jnp.ndarray:
        """update node features

        Args:
            nodes (jnp.ndarray): node features
            sent_attributes (jnp.ndarray): attributes sent to neighbors
            received_attributes (jnp.ndarray): attributes received from neighbors
            globals (jnp.ndarray): global features

        Returns:
            jnp.ndarray: updated node features
        """
        if received_attributes is not None:
            inputs = jnp.concatenate([nodes, received_attributes, globals], axis=1)
        else:  # If lone node
            inputs = jnp.concatenate([nodes, globals], axis=1)
        return MLP(mlp_feature_sizes)(inputs)

    return update_fn


def get_edge_mlp_updates(mlp_feature_sizes: int, use_edges_only: bool=False,) -> Callable:
    """Get an edge MLP update function

    Args:
        mlp_feature_sizes (int): number of features in the MLP

    Returns:
        Callable: update function
    """

    def update_fn(
        edges: jnp.ndarray,
        senders: jnp.ndarray,
        receivers: jnp.ndarray,
        globals: jnp.ndarray,
    ) -> jnp.ndarray:
        """update edge features

        Args:
            edges (jnp.ndarray): edge attributes
            senders (jnp.ndarray): senders node attributes
            receivers (jnp.ndarray): receivers node attributes
            globals (jnp.ndarray): global features

        Returns:
            jnp.ndarray: updated edge features
        """
        if edges is not None:
            if use_edges_only:
                inputs = jnp.concatenate([edges, globals], axis=1)
            else:
                inputs = jnp.concatenate([edges, senders, receivers, globals], axis=1)
        else:
            inputs = jnp.concatenate([senders, receivers, globals], axis=1)
        return MLP(mlp_feature_sizes)(inputs)

    return update_fn


<<<<<<< HEAD
def attention_logit_fn(
    edges, sent_attributes, received_attributes, global_edge_attributes
):
    feat = jnp.concatenate(
        (edges, sent_attributes, received_attributes, global_edge_attributes), axis=-1
    )
    return jax.nn.sigmoid(MLP([1])(feat))

=======
def attention_logit_fn(senders, receivers, edges):
    feat = jnp.concatenate((senders, receivers), axis=-1)
    return jax.nn.leaky_relu(MLP(1)(feat))
>>>>>>> 56b7ff56


def attention_reduce_fn(edge_features, weights):
    return edge_features * weights



class GraphConvNet(nn.Module):
    """A simple graph convolutional network"""

    latent_size: int
    hidden_size: int
    num_mlp_layers: int
    message_passing_steps: int
    skip_connections: bool = True
    layer_norm: bool = True
    attention: bool = False
    in_features: int = 3

    @nn.compact
    def __call__(self, graphs: jraph.GraphsTuple) -> jraph.GraphsTuple:
        """Do message passing on graph

        Args:
            graphs (jraph.GraphsTuple): graph object

        Returns:
            jraph.GraphsTuple: updated graph object
        """
        # We will first linearly project the original node features as 'embeddings'.
        embedder = jraph.GraphMapFeatures(embed_node_fn=nn.Dense(self.latent_size))
        processed_graphs = embedder(graphs)
        # Keep "batch" index of globals, flatten the rest
        #processed_graphs = processed_graphs._replace(
        #    globals=processed_graphs.globals.reshape(1, -1),
        #)
        processed_graphs = processed_graphs._replace(
            globals=processed_graphs.globals.reshape(processed_graphs.globals.shape[0], -1),
        )
        mlp_feature_sizes = [self.hidden_size] * self.num_mlp_layers + [
            self.latent_size
        ]
        # Now, we will apply the GCN once for each message-passing round.
        update_node_fn = get_node_mlp_updates(mlp_feature_sizes)
        update_edge_fn = get_edge_mlp_updates(
            mlp_feature_sizes, 
        )
        for _ in range(self.message_passing_steps):
            graph_net = jraph.GraphNetwork(
                update_node_fn=update_node_fn,
                update_edge_fn=update_edge_fn,
                attention_logit_fn=attention_logit_fn if self.attention else None,
                attention_reduce_fn=attention_reduce_fn if self.attention else None,
            )
            if self.skip_connections:
                processed_graphs = add_graphs_tuples(graph_net(processed_graphs), processed_graphs)
            else:
                processed_graphs = graph_net(processed_graphs)

            if self.layer_norm:
<<<<<<< HEAD
                processed_graphs = processed_graphs._replace(
                    nodes=nn.LayerNorm()(processed_graphs.nodes)
                )
        decoder = jraph.GraphMapFeatures(embed_node_fn=nn.Dense(self.in_features))
=======
                processed_graphs = processed_graphs._replace(nodes=nn.LayerNorm()(processed_graphs.nodes))
        decoder = jraph.GraphMapFeatures(embed_node_fn=nn.Dense(in_features))
>>>>>>> 56b7ff56
        return decoder(processed_graphs)<|MERGE_RESOLUTION|>--- conflicted
+++ resolved
@@ -82,8 +82,6 @@
 
     return update_fn
 
-
-<<<<<<< HEAD
 def attention_logit_fn(
     edges, sent_attributes, received_attributes, global_edge_attributes
 ):
@@ -92,17 +90,8 @@
     )
     return jax.nn.sigmoid(MLP([1])(feat))
 
-=======
-def attention_logit_fn(senders, receivers, edges):
-    feat = jnp.concatenate((senders, receivers), axis=-1)
-    return jax.nn.leaky_relu(MLP(1)(feat))
->>>>>>> 56b7ff56
-
-
 def attention_reduce_fn(edge_features, weights):
     return edge_features * weights
-
-
 
 class GraphConvNet(nn.Module):
     """A simple graph convolutional network"""
@@ -157,13 +146,9 @@
                 processed_graphs = graph_net(processed_graphs)
 
             if self.layer_norm:
-<<<<<<< HEAD
                 processed_graphs = processed_graphs._replace(
                     nodes=nn.LayerNorm()(processed_graphs.nodes)
                 )
         decoder = jraph.GraphMapFeatures(embed_node_fn=nn.Dense(self.in_features))
-=======
-                processed_graphs = processed_graphs._replace(nodes=nn.LayerNorm()(processed_graphs.nodes))
-        decoder = jraph.GraphMapFeatures(embed_node_fn=nn.Dense(in_features))
->>>>>>> 56b7ff56
+
         return decoder(processed_graphs)