import dataclasses
import ml_collections


def get_config():

    config = ml_collections.ConfigDict()

    # Wandb logging
    config.wandb = wandb = ml_collections.ConfigDict()
    wandb.entity = None
    wandb.project = "set-diffusion"
    wandb.group = "cosmology"
    wandb.job_type = "training"
    wandb.name = None
<<<<<<< HEAD
    wandb.log_train = True
=======
    wandb.log_train = True 
>>>>>>> fba230e3

    # Vartiational diffusion model
    config.vdm = vdm = ml_collections.ConfigDict()
    vdm.gamma_min = -8.0
    vdm.gamma_max = 14.0
    vdm.noise_schedule = "learned_linear"
    vdm.noise_scale = 1e-3
    vdm.timesteps = 0  # 0 for continuous-time VLB
    vdm.embed_context = False
    vdm.d_context_embedding = 16
    vdm.n_classes = 0
    vdm.use_encdec = False

    # Encoder and decoder specification
    config.encoder = encoder = ml_collections.ConfigDict()
    encoder.d_hidden = 256
    encoder.n_layers = 4
    encoder.d_embedding = 12

    config.decoder = decoder = ml_collections.ConfigDict()
    decoder.d_hidden = 256
    decoder.n_layers = 4

    # Transformer score model
<<<<<<< HEAD
    config.score = score = ml_collections.ConfigDict()
    score.score = "transformer"
    score.induced_attention = False
    score.n_inducing_points = 200
    score.d_model = 128
    score.d_mlp = 512
    score.n_layers = 4
    score.n_heads = 2

    # # Graph score model
    # config.score = score = ml_collections.ConfigDict()
    # score.score = "graph"
    # score.k = 50
    # score.n_pos_features = 3
    # score.num_mlp_layers = 4
    # score.latent_size = 64
    # score.skip_connections = True
    # score.message_passing_steps = 4
=======
    #config.score = score = ml_collections.ConfigDict()
    #score.score = "transformer"
    #score.induced_attention = False
    #score.n_inducing_points = 200
    #score.d_model = 256
    #score.d_mlp = 512
    #score.n_layers = 4
    #score.n_heads = 4

    # # Graph score model
    config.score = score = ml_collections.ConfigDict()
    score.score = "graph"
    score.k = 20
    score.n_pos_features = 3
    score.num_mlp_layers = 4
    score.latent_size = 64
    score.skip_connections = True
    score.message_passing_steps = 4
>>>>>>> fba230e3

    # # Equivariant score model
    # config.score = score = ml_collections.ConfigDict()
    # score.score = "equivariant"
    # score.k = 20
    # score.n_pos_features = 3
    # score.d_hidden = 32
    # score.n_layers = 2

    # Training
    config.training = training = ml_collections.ConfigDict()
    training.half_precision = False
    training.batch_size = 16  # Must be divisible by number of devices; this is the total batch size, not per-device
    training.n_train_steps = 501_000
    training.warmup_steps = 5_000
    training.log_every_steps = 100
    training.eval_every_steps = 2_000 #training.n_train_steps + 1  # Turn off eval for now
    training.save_every_steps = 20_000

    # Data
    config.data = data = ml_collections.ConfigDict()
    data.dataset = "nbody"
    data.n_particles = 5000  # Select the first n_particles particles
    data.n_features = 3  # Select the first n_features features
    data.n_pos_features = 3  # Select the first n_pos_features features as coordinates (e.g., for graph-building)
    data.kwargs = {}

    # Optimizer (AdamW)
    config.optim = optim = ml_collections.ConfigDict()
    optim.learning_rate = 6e-4
    optim.weight_decay = 1e-4

    config.seed = 44

    return config<|MERGE_RESOLUTION|>--- conflicted
+++ resolved
@@ -13,11 +13,7 @@
     wandb.group = "cosmology"
     wandb.job_type = "training"
     wandb.name = None
-<<<<<<< HEAD
     wandb.log_train = True
-=======
-    wandb.log_train = True 
->>>>>>> fba230e3
 
     # Vartiational diffusion model
     config.vdm = vdm = ml_collections.ConfigDict()
@@ -42,34 +38,14 @@
     decoder.n_layers = 4
 
     # Transformer score model
-<<<<<<< HEAD
-    config.score = score = ml_collections.ConfigDict()
-    score.score = "transformer"
-    score.induced_attention = False
-    score.n_inducing_points = 200
-    score.d_model = 128
-    score.d_mlp = 512
-    score.n_layers = 4
-    score.n_heads = 2
-
-    # # Graph score model
     # config.score = score = ml_collections.ConfigDict()
-    # score.score = "graph"
-    # score.k = 50
-    # score.n_pos_features = 3
-    # score.num_mlp_layers = 4
-    # score.latent_size = 64
-    # score.skip_connections = True
-    # score.message_passing_steps = 4
-=======
-    #config.score = score = ml_collections.ConfigDict()
-    #score.score = "transformer"
-    #score.induced_attention = False
-    #score.n_inducing_points = 200
-    #score.d_model = 256
-    #score.d_mlp = 512
-    #score.n_layers = 4
-    #score.n_heads = 4
+    # score.score = "transformer"
+    # score.induced_attention = False
+    # score.n_inducing_points = 200
+    # score.d_model = 256
+    # score.d_mlp = 512
+    # score.n_layers = 4
+    # score.n_heads = 4
 
     # # Graph score model
     config.score = score = ml_collections.ConfigDict()
@@ -80,7 +56,6 @@
     score.latent_size = 64
     score.skip_connections = True
     score.message_passing_steps = 4
->>>>>>> fba230e3
 
     # # Equivariant score model
     # config.score = score = ml_collections.ConfigDict()
@@ -97,7 +72,7 @@
     training.n_train_steps = 501_000
     training.warmup_steps = 5_000
     training.log_every_steps = 100
-    training.eval_every_steps = 2_000 #training.n_train_steps + 1  # Turn off eval for now
+    training.eval_every_steps = 2_000  # training.n_train_steps + 1  # Turn off eval for now
     training.save_every_steps = 20_000
 
     # Data
